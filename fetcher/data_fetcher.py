import requests
<<<<<<< HEAD
from urllib.parse import urlparse

url = "https://www.data.gouv.fr/fr/datasets/r/64e02cff-9e53-4cb2-adfd-5fcc88b2dc09"
=======
import pandas as pd
from urllib.parse import urlparse
>>>>>>> 3dd94694

response = requests.get(url)

<<<<<<< HEAD
if response.status_code == 200:
    file_name = urlparse(url).path.split("/")[-1] + ".csv"  # Ajout de l'extension .csv
    with open(file_name, 'wb') as file:
        file.write(response.content)
        print(f"Le fichier {file_name} a été téléchargé avec succès.")
else:
    print("Erreur lors du téléchargement du fichier.")
=======
    def fetch_data(self):
        """
        :return: Content from self.url
        """
        # Use HTTP requests to download a file from a URL while handling HTTP errors
        response = requests.get(self.url)
        response.raise_for_status()
        return response.content

    def convert_csv(self, fetched_data):
        """
        Convert a CSV into a DataFrame using pandas
        :param fetched_data: Content from self.url
        :return: DataFrame with content from the CSV file
        """
        # Define file_name as the ID of the DataSet
        file_name = urlparse(self.url).path.split("/")[-1] + ".csv"

        # Write the file_name.csv by opening the fetched_data content, then close it
        with open(file_name, 'wb') as file:
            file.write(fetched_data)

        # Create the DataFrame by separating with ';'
        df = pd.read_csv(file_name, delimiter=';')

        return df

url = "https://www.data.gouv.fr/fr/datasets/r/64e02cff-9e53-4cb2-adfd-5fcc88b2dc09"

# Create an instance of the DataFetcher class, specifying the URL of the file
fetcher = DataFetcher(url)

# Call the fetch_data method to download the data
data = fetcher.fetch_data()

# Then call the convert_csv method to save the data in CSV format
df = fetcher.convert_csv(data)
>>>>>>> 3dd94694
<|MERGE_RESOLUTION|>--- conflicted
+++ resolved
@@ -1,24 +1,11 @@
 import requests
-<<<<<<< HEAD
+import pandas as pd
 from urllib.parse import urlparse
 
-url = "https://www.data.gouv.fr/fr/datasets/r/64e02cff-9e53-4cb2-adfd-5fcc88b2dc09"
-=======
-import pandas as pd
-from urllib.parse import urlparse
->>>>>>> 3dd94694
+class DataFetcher:
+    def __init__(self, url):
+        self.url = url
 
-response = requests.get(url)
-
-<<<<<<< HEAD
-if response.status_code == 200:
-    file_name = urlparse(url).path.split("/")[-1] + ".csv"  # Ajout de l'extension .csv
-    with open(file_name, 'wb') as file:
-        file.write(response.content)
-        print(f"Le fichier {file_name} a été téléchargé avec succès.")
-else:
-    print("Erreur lors du téléchargement du fichier.")
-=======
     def fetch_data(self):
         """
         :return: Content from self.url
@@ -55,5 +42,4 @@
 data = fetcher.fetch_data()
 
 # Then call the convert_csv method to save the data in CSV format
-df = fetcher.convert_csv(data)
->>>>>>> 3dd94694
+df = fetcher.convert_csv(data)